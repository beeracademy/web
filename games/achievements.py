--- conflicted
+++ resolved
@@ -1,9 +1,6 @@
 import datetime
-<<<<<<< HEAD
+import zoneinfo
 from enum import StrEnum
-=======
-import zoneinfo
->>>>>>> 5681eb82
 
 from django.db.models import Q
 
@@ -12,7 +9,15 @@
 ACHIEVEMENTS = []
 
 
-<<<<<<< HEAD
+TIMEZONE_FILENAME = zoneinfo._tzpath.find_tzfile("Europe/Copenhagen")
+with open(TIMEZONE_FILENAME, "rb") as f:
+    TIMEZONE_DATA = zoneinfo._common.load_data(f)
+VALID_DATES = filter(lambda t: t > 0, TIMEZONE_DATA[1])
+DST_TRANSITION_TIMES = [
+    datetime.datetime.fromtimestamp(t, tz=datetime.timezone.utc) for t in VALID_DATES
+]
+
+
 class AchievementLevel(StrEnum):
     """Each level must correspond to a style in styles.css"""
 
@@ -21,16 +26,6 @@
     BRONZE = "bronze"
     BASE = "base"
     NO_LEVEL = "no_level"
-=======
-TIMEZONE_FILENAME = zoneinfo._tzpath.find_tzfile("Europe/Copenhagen")
-with open(TIMEZONE_FILENAME, "rb") as f:
-    TIMEZONE_DATA = zoneinfo._common.load_data(f)
-
-DST_TRANSITION_TIMES = [
-    datetime.datetime.fromtimestamp(t, tz=datetime.timezone.utc)
-    for t in TIMEZONE_DATA[1]
-]
->>>>>>> 5681eb82
 
 
 class AchievementMetaClass(type):
@@ -171,20 +166,9 @@
     description = "Participated in a game, while a DST transition happened in Denmark"
     icon = "backward-time.svg"
 
-<<<<<<< HEAD
-    @staticmethod
-    def get_transition_times():
-        return map(
-            pytz.utc.localize,
-            pytz.timezone("Europe/Copenhagen")._utc_transition_times[1:],
-        )
-
-    def get_level(user):
-=======
-    def has_achieved(user):
->>>>>>> 5681eb82
+    def get_level(user):
         query = Q()
-        for dt in DST_TRANSITION_TIMES:
+        for dt in DanishDSTAchievement.get_transition_times():
             query |= Q(start_datetime__lt=dt, end_datetime__gt=dt)
 
         if user.games.filter(query).exists():
